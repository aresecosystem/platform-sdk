<<<<<<< HEAD
import { Contracts, Exceptions } from "@arkecosystem/platform-sdk";
import { Api, JsonRpc } from "eosjs";
import { JsSignatureProvider } from "eosjs/dist/eosjs-jssig";
import fetch from "node-fetch";
import { TextDecoder, TextEncoder } from "util";

export class TransactionService implements Contracts.TransactionService {
	readonly #peer: string;

	private constructor(peer: string) {
		this.#peer = peer;
	}

	public static async construct(opts: Contracts.KeyValuePair): Promise<TransactionService> {
		return new TransactionService(opts.peer);
=======
import { Coins, Contracts, Exceptions } from "@arkecosystem/platform-sdk";

export class TransactionService implements Contracts.TransactionService {
	public static async construct(config: Coins.Config): Promise<TransactionService> {
		return new TransactionService();
>>>>>>> e02ed115
	}

	public async destruct(): Promise<void> {
		//
	}

	public async transfer(
		input: Contracts.TransferInput,
		options?: Contracts.TransactionOptions,
	): Promise<Contracts.SignedTransaction> {
		const { client, signatureProvider } = this.getClient(input.sign.passphrase);

		const transfer = await client.transact(
			{
				actions: [
					{
						account: "eosio.token",
						name: "transfer",
						authorization: [
							{
								actor: input.data.from,
								permission: "active",
							},
						],
						data: {
							from: input.data.from,
							to: input.data.to,
							quantity: "0.0001 TNT",
							memo: input.data.memo,
						},
					},
				],
			},
			{
				blocksBehind: 3,
				expireSeconds: 30,
				broadcast: false,
				sign: false,
			},
		);

		const keys = await signatureProvider.getAvailableKeys();
		transfer.requiredKeys = keys;
		transfer.chainId = "f16b1833c747c43682f4386fca9cbb327929334a762755ebec17f6f23c9b8a12";

		const sigs = transfer.signatures || null;
		const signed = await signatureProvider.sign(transfer);

		if (sigs) {
			signed.signatures = signed.signatures.concat(sigs);
		}

		return signed;

		throw new Exceptions.NotImplemented(this.constructor.name, "transfer");
	}

	public async secondSignature(
		input: Contracts.SecondSignatureInput,
		options?: Contracts.TransactionOptions,
	): Promise<Contracts.SignedTransaction> {
		throw new Exceptions.NotImplemented(this.constructor.name, "secondSignature");
	}

	public async delegateRegistration(
		input: Contracts.DelegateRegistrationInput,
		options?: Contracts.TransactionOptions,
	): Promise<Contracts.SignedTransaction> {
		throw new Exceptions.NotImplemented(this.constructor.name, "delegateRegistration");
	}

	public async vote(
		input: Contracts.VoteInput,
		options?: Contracts.TransactionOptions,
	): Promise<Contracts.SignedTransaction> {
		throw new Exceptions.NotImplemented(this.constructor.name, "vote");
	}

	public async multiSignature(
		input: Contracts.MultiSignatureInput,
		options?: Contracts.TransactionOptions,
	): Promise<Contracts.SignedTransaction> {
		throw new Exceptions.NotImplemented(this.constructor.name, "multiSignature");
	}

	public async ipfs(
		input: Contracts.IpfsInput,
		options?: Contracts.TransactionOptions,
	): Promise<Contracts.SignedTransaction> {
		throw new Exceptions.NotImplemented(this.constructor.name, "ipfs");
	}

	public async multiPayment(
		input: Contracts.MultiPaymentInput,
		options?: Contracts.TransactionOptions,
	): Promise<Contracts.SignedTransaction> {
		throw new Exceptions.NotImplemented(this.constructor.name, "multiPayment");
	}

	public async delegateResignation(
		input: Contracts.DelegateResignationInput,
		options?: Contracts.TransactionOptions,
	): Promise<Contracts.SignedTransaction> {
		throw new Exceptions.NotImplemented(this.constructor.name, "delegateResignation");
	}

	public async htlcLock(
		input: Contracts.HtlcLockInput,
		options?: Contracts.TransactionOptions,
	): Promise<Contracts.SignedTransaction> {
		throw new Exceptions.NotImplemented(this.constructor.name, "htlcLock");
	}

	public async htlcClaim(
		input: Contracts.HtlcClaimInput,
		options?: Contracts.TransactionOptions,
	): Promise<Contracts.SignedTransaction> {
		throw new Exceptions.NotImplemented(this.constructor.name, "htlcClaim");
	}

	public async htlcRefund(
		input: Contracts.HtlcRefundInput,
		options?: Contracts.TransactionOptions,
	): Promise<Contracts.SignedTransaction> {
		throw new Exceptions.NotImplemented(this.constructor.name, "htlcRefund");
	}

	private getClient(privateKey: string) {
		const signatureProvider: JsSignatureProvider = new JsSignatureProvider([privateKey]);

		return {
			client: new Api({
				rpc: new JsonRpc(this.#peer, { fetch }),
				signatureProvider,
				textDecoder: new TextDecoder(),
				textEncoder: new TextEncoder(),
			}),
			signatureProvider,
		};
	}
}<|MERGE_RESOLUTION|>--- conflicted
+++ resolved
@@ -1,5 +1,5 @@
-<<<<<<< HEAD
-import { Contracts, Exceptions } from "@arkecosystem/platform-sdk";
+import { Coins, Contracts, Exceptions } from "@arkecosystem/platform-sdk";
+import { Arr } from "@arkecosystem/platform-sdk-support";
 import { Api, JsonRpc } from "eosjs";
 import { JsSignatureProvider } from "eosjs/dist/eosjs-jssig";
 import fetch from "node-fetch";
@@ -12,15 +12,12 @@
 		this.#peer = peer;
 	}
 
-	public static async construct(opts: Contracts.KeyValuePair): Promise<TransactionService> {
-		return new TransactionService(opts.peer);
-=======
-import { Coins, Contracts, Exceptions } from "@arkecosystem/platform-sdk";
-
-export class TransactionService implements Contracts.TransactionService {
 	public static async construct(config: Coins.Config): Promise<TransactionService> {
-		return new TransactionService();
->>>>>>> e02ed115
+		try {
+			return new TransactionService(config.get<string>("peer"));
+		} catch {
+			return new TransactionService(`${Arr.randomElement(config.get<Coins.CoinNetwork>("network").hosts)}/api`);
+		}
 	}
 
 	public async destruct(): Promise<void> {
